--- conflicted
+++ resolved
@@ -108,11 +108,7 @@
     densify_size_thresh: float = .01
     """below this size, gaussians are *duplicated*, otherwise split"""
     #set to 3 to effeectively turn off, it seems to make things worse? need to investigate
-<<<<<<< HEAD
-    sh_degree_interval: int = 1
-=======
     sh_degree_interval: int = 3
->>>>>>> 84b8241b
     """every n intervals turn on another sh degree"""
 
 class GaussianSplattingModel(Model):
@@ -238,15 +234,9 @@
             #keep track of a moving average of grad norms
             weight = 1/self.config.refine_every
             if self.means_grad_norm is None:
-<<<<<<< HEAD
-                self.means_grad_norm = weight*self.means.grad.norm(dim=-1,keepdim=True).detach()
-            else:
-                self.means_grad_norm = weight*self.means.grad.norm(dim=-1,keepdim=True).detach() + self.means_grad_norm
-=======
                 self.means_grad_norm = weight*self.means.grad.detach().norm(dim=-1,keepdim=True)
             else:
                 self.means_grad_norm = weight*self.means.grad.detach().norm(dim=-1,keepdim=True) + self.means_grad_norm
->>>>>>> 84b8241b
     
     def refinement_before(self, optimizers:Optimizers, step):
         print("Inside refinement before")
@@ -526,11 +516,7 @@
             gt_img = batch['image']
         Ll1 = torch.nn.functional.l1_loss(gt_img, outputs['rgb'])
         # This simloss makes the results look weird, removing for now
-<<<<<<< HEAD
         # simloss = self.ssim(gt_img.permute(2,0,1)[None,...], outputs['rgb'].permute(2,0,1)[None,...])
-=======
-        simloss = self.ssim(gt_img.permute(2,0,1)[None,...], outputs['rgb'].permute(2,0,1)[None,...])
->>>>>>> 84b8241b
         return {"main_loss": Ll1}
 
     @torch.no_grad()
